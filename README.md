--- conflicted
+++ resolved
@@ -8,8 +8,9 @@
 
 (1) Python 3.6 and Tensorflow 1.10.1 (directory tensorflow1), and
 
-<<<<<<< HEAD
-(2) Python 3.8 and Tensorflow 2.3.1 (directory tensorflow2).
+(2) Python 3.8 and Tensorflow 2.4.0 (directory tensorflow2).
+
+Note that only the Tensorflow 2.4.0 version gives the option for training transformer networks in addition to LSTMs/GRUs.
 
 <hr>
 
@@ -170,9 +171,4 @@
                     --batch_size=64
                     --alpha=1
                     --report_file_path=nacc_report.txt
-```
-=======
-(2) Python 3.8 and Tensorflow 2.4.0 (directory tensorflow2).
-
-Note that only the Tensorflow 2.4.0 version gives the option for training transformer networks in addition to LSTMs/GRUs.
->>>>>>> 00d2f843
+```